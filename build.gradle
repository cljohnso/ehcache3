/*
 * Copyright Terracotta, Inc.
 *
 * Licensed under the Apache License, Version 2.0 (the "License");
 * you may not use this file except in compliance with the License.
 * You may obtain a copy of the License at
 *
 *     http://www.apache.org/licenses/LICENSE-2.0
 *
 * Unless required by applicable law or agreed to in writing, software
 * distributed under the License is distributed on an "AS IS" BASIS,
 * WITHOUT WARRANTIES OR CONDITIONS OF ANY KIND, either express or implied.
 * See the License for the specific language governing permissions and
 * limitations under the License.
 */
import scripts.*
import org.gradle.internal.jvm.Jvm

if (hasProperty('overrideVersion')) {
  ext {
    baseVersion = overrideVersion
  }
} else {
  ext {
    baseVersion = '3.1.2-SNAPSHOT'
  }
}

ext {
<<<<<<< HEAD
=======
  baseVersion = '3.1.4-SNAPSHOT'
>>>>>>> df7d6940

  // Third parties
  offheapVersion = '2.2.2'
  statisticVersion = '1.1.0'
  jcacheVersion = '1.0.0'
  slf4jVersion = '1.7.7'
  sizeofVersion = '0.3.0'

  // Clustered
  terracottaPlatformVersion = '5.0.6.beta5'
  managementVersion = terracottaPlatformVersion
  terracottaApisVersion = '1.0.6.beta'
  terracottaCoreVersion = '5.0.6-beta2'
  offheapResourceVersion = terracottaPlatformVersion
  entityApiVersion = terracottaApisVersion
  terracottaPassthroughTestingVersion = '1.0.6.beta2'
  entityTestLibVersion = terracottaPassthroughTestingVersion
  galvanVersion = '1.0.6-beta2'

  // Tools
  findbugsVersion = '3.0.1'

  utils = new Utils(baseVersion, logger)
  isReleaseVersion = !baseVersion.endsWith('SNAPSHOT')
  isCloudbees = System.getenv('JENKINS_URL')?.contains('cloudbees')
}

if (deployUrl.contains('nexus')) {
  ext {
    deployUser = tcDeployUser
    deployPwd = tcDeployPassword
  }
} else {
  ext {
    deployUser = sonatypeUser
    deployPwd = sonatypePwd
  }
}

// Java 6 build setup
def java6Error = 'Set the poperty \'java6Home\' in your $HOME/.gradle/gradle.properties pointing to a Java 6 installation'
assert (JavaVersion.current().isJava8Compatible()) : 'The Ehcache 3 build requires Java 8 to run and a configured Java 6 installation\n' + java6Error
assert hasProperty('java6Home') : 'The Ehcache 3 build requires a configured Java 6 installation\n' + java6Error
def java6HomeLocation = new File(java6Home)
def testJavaHomeLocation = java6HomeLocation

if (hasProperty('testVM')) {
  switch (testVM) {
    case '6':
      break
    case '7':
      assert hasProperty('java7Home') : 'Set the poperty \'java7Home\' in your $HOME/.gradle/gradle.properties pointing to a Java 7 installation'
      testJavaHomeLocation = new File(java7Home)
      break
    case '8':
      testJavaHomeLocation = Jvm.current().javaHome
      break
    default:
      throw new AssertionError("Unrecognized 'testVM' value $testVM - Accepted values are 7 or 8")
  }
}

subprojects {
  apply plugin: 'java'
  apply plugin: 'eclipse'
  apply plugin: 'checkstyle'
  apply plugin: 'findbugs'
  apply plugin: 'jacoco'

  group = 'org.ehcache.modules'
  version = baseVersion

  archivesBaseName = "ehcache-${project.name}"

  sourceCompatibility = 1.6
  targetCompatibility = 1.6

  repositories {
    mavenCentral()
    maven { url "http://repo.terracotta.org/maven2" }
  }

  sourceSets {
    slowTest {
      java.srcDir 'src/slow-test/java'
      resources.srcDir 'src/slow-test/resources'
      compileClasspath += sourceSets.test.compileClasspath
      runtimeClasspath += sourceSets.test.runtimeClasspath
    }
  }

  dependencies {
    compileOnly "com.google.code.findbugs:annotations:$parent.findbugsVersion"
    testCompile 'junit:junit:4.12', 'org.hamcrest:hamcrest-library:1.3'
    testCompile('org.mockito:mockito-core:1.9.5') {
      exclude group:'org.hamcrest', module:'hamcrest-core'
    }
    testRuntime "org.slf4j:slf4j-simple:$parent.slf4jVersion"
  }

  jar {
    utils.fillManifest(manifest,"ehcache-${project.name}")
    from "$rootDir/LICENSE"
  }

  test {
    maxHeapSize = "512m"
    systemProperty 'java.awt.headless', 'true'
    if (parent.isCloudbees) {
      systemProperty 'disable.concurrent.tests', 'true'
    }
  }

  task slowTest(type: Test) {
    testClassesDir = sourceSets.slowTest.output.classesDir
    classpath += sourceSets.slowTest.runtimeClasspath

    binResultsDir file("$buildDir/slow-tests-results/binary/$name")
    reports.junitXml.destination = "$buildDir/slow-tests-results"
    reports.html.destination = "$buildDir/reports/slow-tests"
  }

  task sourceJar(type: Jar, dependsOn: classes) {
    from sourceSets.main.allJava
    classifier = 'sources'
  }

  javadoc {
    title "$project.archivesBaseName $project.version API"
    exclude '**/internal/**'
  }

  task javadocJar(type: Jar, dependsOn: javadoc) {
    from javadoc.destinationDir
    classifier = 'javadoc'
  }

  artifacts {
    archives jar

    archives javadocJar
    archives sourceJar
  }

  checkstyle {
    configFile = file("$rootDir/config/checkstyle.xml")
    configProperties = ['projectDir':projectDir, 'rootDir':rootDir]
    toolVersion = '5.9'
  }

  findbugs {
    ignoreFailures = false
    sourceSets = [sourceSets.main]
    findbugs.toolVersion = parent.findbugsVersion
  }

  jacoco {
    toolVersion = '0.7.1.201405082137'
  }

  jacocoTestReport {
    reports {
      xml.enabled false
      csv.enabled false
    }
  }

  tasks.withType(AbstractCompile) {
    options.with {
      fork = true
      forkOptions.executable = utils.executables(java6HomeLocation).javac
    }
  }
  tasks.withType(Test) {
    executable = utils.executables(testJavaHomeLocation).java
  }
  tasks.withType(JavaExec) {
    executable = utils.executables(testJavaHomeLocation).java
  }
  tasks.withType(Javadoc) {
    options.addStringOption('Xdoclint:none', '-quiet')
  }

}

allprojects {
  tasks.withType(JavaCompile) {
    options.encoding = 'UTF-8'
    options.compilerArgs += ['-Xlint:unchecked']
  }
  tasks.withType(Javadoc) {
    options.encoding = 'UTF-8'
  }
}<|MERGE_RESOLUTION|>--- conflicted
+++ resolved
@@ -22,15 +22,11 @@
   }
 } else {
   ext {
-    baseVersion = '3.1.2-SNAPSHOT'
+    baseVersion = '3.1.4-SNAPSHOT'
   }
 }
 
 ext {
-<<<<<<< HEAD
-=======
-  baseVersion = '3.1.4-SNAPSHOT'
->>>>>>> df7d6940
 
   // Third parties
   offheapVersion = '2.2.2'
