# Ehcache version
ehcacheVersion = 3.9-SNAPSHOT

# Terracotta third parties
<<<<<<< HEAD
offheapVersion = 2.5.2
statisticVersion = 2.0.5
=======
offheapVersion = 2.5.1
statisticVersion = 2.1
>>>>>>> 52995c9f
jcacheVersion = 1.1.0
slf4jVersion = 1.7.25
sizeofVersion = 0.4.0
jaxbVersion = [2.2,3)

# Terracotta clustered
terracottaPlatformVersion = 5.8.6-pre1
terracottaApisVersion = 1.8.0
terracottaCoreVersion = 5.8.1
terracottaPassthroughTestingVersion = 1.8.1
terracottaUtilitiesVersion = 0.0.8

# Test lib versions
junitVersion = 4.13.1
assertjVersion = 3.9.0
hamcrestVersion = 1.3
mockitoVersion = 2.23.4
jacksonVersion = 2.12.2
jcacheTckVersion = 1.1.0

# Tools
jacocoVersion = 0.8.5

sonatypeUser = OVERRIDE_ME
sonatypePwd = OVERRIDE_ME

deployUrl = https://oss.sonatype.org/service/local/staging/deploy/maven2/

# Enable the daemon by adding org.gradle.daemon in USER_HOME/.gradle/gradle.properties
org.gradle.parallel=true<|MERGE_RESOLUTION|>--- conflicted
+++ resolved
@@ -2,13 +2,8 @@
 ehcacheVersion = 3.9-SNAPSHOT
 
 # Terracotta third parties
-<<<<<<< HEAD
 offheapVersion = 2.5.2
-statisticVersion = 2.0.5
-=======
-offheapVersion = 2.5.1
 statisticVersion = 2.1
->>>>>>> 52995c9f
 jcacheVersion = 1.1.0
 slf4jVersion = 1.7.25
 sizeofVersion = 0.4.0
