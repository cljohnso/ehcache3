/*
 * Copyright Terracotta, Inc.
 *
 * Licensed under the Apache License, Version 2.0 (the "License");
 * you may not use this file except in compliance with the License.
 * You may obtain a copy of the License at
 *
 *     http://www.apache.org/licenses/LICENSE-2.0
 *
 * Unless required by applicable law or agreed to in writing, software
 * distributed under the License is distributed on an "AS IS" BASIS,
 * WITHOUT WARRANTIES OR CONDITIONS OF ANY KIND, either express or implied.
 * See the License for the specific language governing permissions and
 * limitations under the License.
 */
package org.ehcache.clustered.server.offheap;

import java.nio.ByteBuffer;
import java.util.ArrayList;
import java.util.Collections;
import java.util.Iterator;
import java.util.List;
import java.util.Map;
import java.util.Set;
import java.util.concurrent.locks.Lock;

import org.ehcache.clustered.common.internal.store.Chain;
import org.ehcache.clustered.common.internal.store.Element;
import org.ehcache.clustered.common.internal.store.Util;
import org.terracotta.offheapstore.MapInternals;

import org.terracotta.offheapstore.eviction.EvictionListener;
import org.terracotta.offheapstore.eviction.EvictionListeningReadWriteLockedOffHeapClockCache;
import org.terracotta.offheapstore.exceptions.OversizeMappingException;
import org.terracotta.offheapstore.paging.PageSource;
import org.terracotta.offheapstore.storage.portability.Portability;
import org.terracotta.offheapstore.util.Factory;

public class OffHeapChainMap<K> implements MapInternals {

  interface ChainMapEvictionListener<K> {
    void onEviction(K key);
  }

<<<<<<< HEAD
  protected final HeadMap<K> heads;
  protected final ChainStorageEngine<K> chainStorage;

=======
  protected final ReadWriteLockedOffHeapClockCache<K, InternalChain> heads;
  private final ChainStorageEngine<K> chainStorage;
>>>>>>> d0670d02
  private volatile ChainMapEvictionListener<K> evictionListener;

  private OffHeapChainMap(PageSource source, ChainStorageEngine<K> storageEngine) {
    this.chainStorage = storageEngine;
    EvictionListener<K, InternalChain> listener = callable -> {
      try {
        Map.Entry<K, InternalChain> entry = callable.call();
        try {
          if (evictionListener != null) {
            evictionListener.onEviction(entry.getKey());
          }
        } finally {
          entry.getValue().close();
        }
      } catch (Exception e) {
        throw new AssertionError(e);
      }
    };

    //TODO: EvictionListeningReadWriteLockedOffHeapClockCache lacks ctor that takes shareByThieving
    // this.heads = new ReadWriteLockedOffHeapClockCache<K, InternalChain>(source, shareByThieving, chainStorage);
    this.heads = new HeadMap<K>(listener, source, chainStorage);
  }

  public OffHeapChainMap(PageSource source, Factory<? extends ChainStorageEngine<K>> storageEngineFactory) {
    this(source, storageEngineFactory.newInstance());
  }

  public OffHeapChainMap(PageSource source, Portability<? super K> keyPortability, int minPageSize, int maxPageSize, boolean shareByThieving) {
    this(source, new OffHeapChainStorageEngine<>(source, keyPortability, minPageSize, maxPageSize, shareByThieving, shareByThieving));
  }

  //For tests
  OffHeapChainMap(HeadMap<K> heads, OffHeapChainStorageEngine<K> chainStorage) {
    this.chainStorage = chainStorage;
    this.heads = heads;
  }

  void setEvictionListener(ChainMapEvictionListener<K> listener) {
    evictionListener = listener;
  }

  public ChainStorageEngine<K> getStorageEngine() {
    return chainStorage;
  }

  public Chain get(K key) {
    final Lock lock = heads.readLock();
    lock.lock();
    try {
      InternalChain chain = heads.get(key);
      if (chain == null) {
        return EMPTY_CHAIN;
      } else {
        try {
          return chain.detach();
        } finally {
          chain.close();
        }
      }
    } finally {
      lock.unlock();
    }
  }

  public Chain getAndAppend(K key, ByteBuffer element) {
    final Lock lock = heads.writeLock();
    lock.lock();
    try {
      while (true) {
        InternalChain chain = heads.get(key);
        if (chain == null) {
          heads.put(key, chainStorage.newChain(element));
          return EMPTY_CHAIN;
        } else {
          try {
            Chain current = chain.detach();
            if (chain.append(element)) {
              return current;
            } else {
              evict();
            }
          } finally {
            chain.close();
          }
        }
      }
    } finally {
      lock.unlock();
    }
  }

  public void append(K key, ByteBuffer element) {
    final Lock lock = heads.writeLock();
    lock.lock();
    try {
      while (true) {
        InternalChain chain = heads.get(key);
        if (chain == null) {
          heads.put(key, chainStorage.newChain(element));
          return;
        } else {
          try {
            if (chain.append(element)) {
              return;
            } else {
              evict();
            }
          } finally {
            chain.close();
          }
        }
      }
    } finally {
      lock.unlock();
    }

  }

  public void replaceAtHead(K key, Chain expected, Chain replacement) {
    final Lock lock = heads.writeLock();
    lock.lock();
    try {
      while (true) {
        InternalChain chain = heads.get(key);
        if (chain == null) {
          if (expected.isEmpty()) {
            throw new IllegalArgumentException("Empty expected sequence");
          } else {
            return;
          }
        } else {
          try {
            if (chain.replace(expected, replacement)) {
              return;
            } else {
              evict();
            }
          } finally {
            chain.close();
          }
        }
      }
    } finally {
      lock.unlock();
    }
  }

  public void put(K key, Chain chain) {
    final Lock lock = heads.writeLock();
    lock.lock();
    try {
      InternalChain current = heads.get(key);
      if (current != null) {
        try {
          replaceAtHead(key, current.detach(), chain);
        } finally {
          current.close();
        }
      } else {
        if (!chain.isEmpty()) {
          heads.put(key, chainStorage.newChain(chain));
        }
      }
    } finally {
      lock.unlock();
    }
  }

  void remove(K key) {
    Lock lock = heads.writeLock();
    lock.lock();
    try {
      heads.removeNoReturn(key);
    } finally {
      lock.unlock();
    }
  }

  public void clear() {
    heads.writeLock().lock();
    try {
      this.heads.clear();
    } finally {
      heads.writeLock().unlock();
    }
  }

  public Set<K> keySet() {
    heads.writeLock().lock();
    try {
      return heads.keySet();
    } finally {
      heads.writeLock().unlock();
    }
  }

  private void evict() {
    int evictionIndex = heads.getEvictionIndex();
    if (evictionIndex < 0) {
      throw new OversizeMappingException("Storage Engine and Eviction Failed - Everything Pinned (" + getSize() + " mappings) \n" + "Storage Engine : " + chainStorage);
    } else {
      heads.evict(evictionIndex, false);
    }
  }

  private static final Chain EMPTY_CHAIN = new Chain() {
    @Override
    public Iterator<Element> reverseIterator() {
      return Collections.<Element>emptyList().iterator();
    }

    @Override
    public boolean isEmpty() {
      return true;
    }

    @Override
    public int length() {
      return 0;
    }

    @Override
    public Iterator<Element> iterator() {
      return Collections.<Element>emptyList().iterator();
    }
  };

  public static Chain chain(ByteBuffer... buffers) {
    final List<Element> list = new ArrayList<>();
    for (ByteBuffer b : buffers) {
      list.add(element(b));
    }

    return new Chain() {

      final List<Element> elements = Collections.unmodifiableList(list);

      @Override
      public Iterator<Element> iterator() {
        return elements.iterator();
      }

      @Override
      public Iterator<Element> reverseIterator() {
        return Util.reverseIterator(elements);
      }

      @Override
      public boolean isEmpty() {
        return elements.isEmpty();
      }

      @Override
      public int length() {
        return elements.size();
      }
    };
  }

  private static Element element(final ByteBuffer b) {
    return b::asReadOnlyBuffer;
  }

  @Override
  public long getSize() {
    return heads.getSize();
  }

  @Override
  public long getTableCapacity() {
    return heads.getTableCapacity();
  }

  @Override
  public long getUsedSlotCount() {
    return heads.getUsedSlotCount();
  }

  @Override
  public long getRemovedSlotCount() {
    return heads.getRemovedSlotCount();
  }

  @Override
  public int getReprobeLength() {
    return heads.getReprobeLength();
  }

  @Override
  public long getAllocatedMemory() {
    return heads.getAllocatedMemory();
  }

  @Override
  public long getOccupiedMemory() {
    return heads.getOccupiedMemory();
  }

  @Override
  public long getVitalMemory() {
    return heads.getVitalMemory();
  }

  @Override
  public long getDataAllocatedMemory() {
    return heads.getDataAllocatedMemory();
  }

  @Override
  public long getDataOccupiedMemory() {
    return heads.getDataOccupiedMemory();
  }

  @Override
  public long getDataVitalMemory() {
    return heads.getDataVitalMemory();
  }

  @Override
  public long getDataSize() {
    return heads.getDataSize();
  }

  public boolean shrink() {
    return heads.shrink();
  }

  public Lock writeLock() {
    return heads.writeLock();
  }

  protected void storageEngineFailure(Object failure) {
  }

  public static class HeadMap<K> extends EvictionListeningReadWriteLockedOffHeapClockCache<K, InternalChain> {

    public HeadMap(EvictionListener<K, InternalChain> listener, PageSource source, ChainStorageEngine<K> chainStorage) {
      super(listener, source, chainStorage);
    }

    public void removeAtSlot(int slot, boolean shrink) {
      Lock l = writeLock();
      l.lock();
      try {
        if ((hashtable.get(slot + STATUS) & STATUS_USED) == STATUS_USED) {
          removeAtTableOffset(slot, shrink);
        }
      } finally {
        l.unlock();
      }
    }
  }
}<|MERGE_RESOLUTION|>--- conflicted
+++ resolved
@@ -42,14 +42,8 @@
     void onEviction(K key);
   }
 
-<<<<<<< HEAD
   protected final HeadMap<K> heads;
-  protected final ChainStorageEngine<K> chainStorage;
-
-=======
-  protected final ReadWriteLockedOffHeapClockCache<K, InternalChain> heads;
   private final ChainStorageEngine<K> chainStorage;
->>>>>>> d0670d02
   private volatile ChainMapEvictionListener<K> evictionListener;
 
   private OffHeapChainMap(PageSource source, ChainStorageEngine<K> storageEngine) {
