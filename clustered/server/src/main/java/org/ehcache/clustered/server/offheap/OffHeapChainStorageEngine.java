--- conflicted
+++ resolved
@@ -556,15 +556,8 @@
       if (suffixHead == chain) {
         //whole chain removed
         int slot = owner.getSlotForHashAndEncoding(readKeyHash(chain), chain, ~0);
-<<<<<<< HEAD
         owner.removeAtSlot(slot, true);
-        return ReplaceResponse.EXACT_MATCH_AND_REPLACED;
-=======
-        if (!owner.evict(slot, true)) {
-          throw new AssertionError("Unexpected failure to evict slot " + slot);
-        }
         return true;
->>>>>>> d0670d02
       } else {
         int hash = readKeyHash(chain);
         int elemSize = readElementLength(suffixHead);
