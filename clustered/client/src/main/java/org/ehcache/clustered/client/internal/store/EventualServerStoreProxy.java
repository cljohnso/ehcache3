--- conflicted
+++ resolved
@@ -60,21 +60,6 @@
         }
       }
     });
-<<<<<<< HEAD
-    entity.addResponseListener(EhcacheEntityResponse.ClientInvalidateHash.class, new EhcacheClientEntity.ResponseListener<EhcacheEntityResponse.ClientInvalidateHash>() {
-      @Override
-      public void onResponse(EhcacheEntityResponse.ClientInvalidateHash response) {
-        final String cacheId = response.getCacheId();
-        final long key = response.getKey();
-        final int invalidationId = response.getInvalidationId();
-
-        if (cacheId.equals(messageFactory.getCacheId())) {
-          LOGGER.debug("CLIENT: doing work to invalidate hash {} from cache {} (ID {})", key, cacheId, invalidationId);
-          for (InvalidationListener listener : invalidationListeners) {
-            listener.onAppendInvalidateHash(key);
-          }
-        } else {
-=======
     this.responseListeners.put(EhcacheEntityResponse.ClientInvalidateHash.class, new EhcacheClientEntity.ResponseListener<EhcacheEntityResponse.ClientInvalidateHash>() {
         @Override
         public void onResponse(EhcacheEntityResponse.ClientInvalidateHash response) {
@@ -85,11 +70,10 @@
           if (cacheId.equals(messageFactory.getCacheId())) {
             LOGGER.debug("CLIENT: doing work to invalidate hash {} from cache {} (ID {})", key, cacheId, invalidationId);
             for (InvalidationListener listener : invalidationListeners) {
-              listener.onInvalidateHash(key);
+              listener.onAppendInvalidateHash(key);
             }
           } else {
->>>>>>> c1ea6ea0
-          LOGGER.debug("CLIENT: on cache {}, ignoring invalidation on unrelated cache : {}", messageFactory.getCacheId(), response.getCacheId());
+            LOGGER.debug("CLIENT: on cache {}, ignoring invalidation on unrelated cache : {}", messageFactory.getCacheId(), response.getCacheId());
           }
         }
     });
