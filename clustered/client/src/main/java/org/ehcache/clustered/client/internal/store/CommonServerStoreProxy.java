/*
 * Copyright Terracotta, Inc.
 *
 * Licensed under the Apache License, Version 2.0 (the "License");
 * you may not use this file except in compliance with the License.
 * You may obtain a copy of the License at
 *
 *     http://www.apache.org/licenses/LICENSE-2.0
 *
 * Unless required by applicable law or agreed to in writing, software
 * distributed under the License is distributed on an "AS IS" BASIS,
 * WITHOUT WARRANTIES OR CONDITIONS OF ANY KIND, either express or implied.
 * See the License for the specific language governing permissions and
 * limitations under the License.
 */

package org.ehcache.clustered.client.internal.store;

import org.ehcache.clustered.common.internal.messages.EhcacheEntityResponse;
import org.ehcache.clustered.common.internal.messages.EhcacheResponseType;
import org.ehcache.clustered.common.internal.messages.ServerStoreMessageFactory;
import org.ehcache.clustered.common.internal.store.Chain;
import org.slf4j.Logger;
import org.slf4j.LoggerFactory;

import java.nio.ByteBuffer;
import java.util.List;
import java.util.Map;
import java.util.concurrent.ConcurrentHashMap;
import java.util.concurrent.CopyOnWriteArrayList;
import java.util.concurrent.TimeoutException;

/**
 * Provides client-side access to the services of a {@code ServerStore}.
 */
class CommonServerStoreProxy implements ServerStoreProxy {

  private static final Logger LOGGER = LoggerFactory.getLogger(CommonServerStoreProxy.class);

  private final String cacheId;
  private final ServerStoreMessageFactory messageFactory;
  private final ClusterTierClientEntity entity;

  private final List<InvalidationListener> invalidationListeners = new CopyOnWriteArrayList<>();
  private final Map<Class<? extends EhcacheEntityResponse>, SimpleClusterTierClientEntity.ResponseListener<? extends EhcacheEntityResponse>> responseListeners
      = new ConcurrentHashMap<>();

  CommonServerStoreProxy(final String cacheId, final ServerStoreMessageFactory messageFactory, final ClusterTierClientEntity entity) {
    this.cacheId = cacheId;
    this.messageFactory = messageFactory;
    this.entity = entity;
<<<<<<< HEAD
    this.responseListeners.put(EhcacheEntityResponse.ServerInvalidateHash.class, (SimpleClusterTierClientEntity.ResponseListener<EhcacheEntityResponse.ServerInvalidateHash>) response -> {
      long key = response.getKey();
      LOGGER.debug("CLIENT: on cache {}, server requesting hash {} to be invalidated", cacheId, key);
      for (InvalidationListener listener : invalidationListeners) {
        listener.onEvictInvalidateHash(key);
      }
    });
    this.responseListeners.put(EhcacheEntityResponse.ClientInvalidateHash.class, (SimpleClusterTierClientEntity.ResponseListener<EhcacheEntityResponse.ClientInvalidateHash>) response -> {
      final long key = response.getKey();
      final int invalidationId = response.getInvalidationId();

      LOGGER.debug("CLIENT: doing work to invalidate hash {} from cache {} (ID {})", key, cacheId, invalidationId);
      for (InvalidationListener listener : invalidationListeners) {
        listener.onAppendInvalidateHash(key);
      }

      try {
        LOGGER.debug("CLIENT: ack'ing invalidation of hash {} from cache {} (ID {})", key, cacheId, invalidationId);
        entity.invokeServerStoreOperationAsync(messageFactory.clientInvalidationAck(key, invalidationId), false);
      } catch (Exception e) {
        //TODO: what should be done here?
        LOGGER.error("error acking client invalidation of hash {} on cache {}", key, cacheId, e);
      }
    });
    this.responseListeners.put(EhcacheEntityResponse.ClientInvalidateAll.class, (SimpleClusterTierClientEntity.ResponseListener<EhcacheEntityResponse.ClientInvalidateAll>) response -> {
      final int invalidationId = response.getInvalidationId();

      LOGGER.debug("CLIENT: doing work to invalidate all from cache {} (ID {})", cacheId, invalidationId);
      for (InvalidationListener listener : invalidationListeners) {
        listener.onInvalidateAll();
      }

      try {
        LOGGER.debug("CLIENT: ack'ing invalidation of all from cache {} (ID {})", cacheId, invalidationId);
        entity.invokeServerStoreOperationAsync(messageFactory.clientInvalidationAllAck(invalidationId), false);
      } catch (Exception e) {
        //TODO: what should be done here?
        LOGGER.error("error acking client invalidation of all on cache {}", cacheId, e);
      }
    });

    addResponseListenersToEntity();
=======
    addResponseListeners(EhcacheEntityResponse.ServerInvalidateHash.class, this::serverInvalidateHashResponseListener);
    addResponseListeners(EhcacheEntityResponse.ClientInvalidateHash.class, this::clientInvalidateHashResponseListener);
    addResponseListeners(EhcacheEntityResponse.ClientInvalidateAll.class, this::clientInvalidateAllResponseListener);
>>>>>>> 7bdfe25c
  }

  private void clientInvalidateAllResponseListener(EhcacheEntityResponse.ClientInvalidateAll response) {
    final int invalidationId = response.getInvalidationId();

    LOGGER.debug("CLIENT: doing work to invalidate all from cache {} (ID {})", cacheId, invalidationId);
    for (InvalidationListener listener : invalidationListeners) {
      listener.onInvalidateAll();
    }

    try {
      LOGGER.debug("CLIENT: ack'ing invalidation of all from cache {} (ID {})", cacheId, invalidationId);
      entity.invokeServerStoreOperationAsync(messageFactory.clientInvalidationAllAck(invalidationId), false);
    } catch (Exception e) {
      //TODO: what should be done here?
      LOGGER.error("error acking client invalidation of all on cache {}", cacheId, e);
    }
  }

  private void clientInvalidateHashResponseListener(EhcacheEntityResponse.ClientInvalidateHash response) {
    final long key = response.getKey();
    final int invalidationId = response.getInvalidationId();

    LOGGER.debug("CLIENT: doing work to invalidate hash {} from cache {} (ID {})", key, cacheId, invalidationId);
    for (InvalidationListener listener : invalidationListeners) {
      listener.onInvalidateHash(key);
    }

    try {
      LOGGER.debug("CLIENT: ack'ing invalidation of hash {} from cache {} (ID {})", key, cacheId, invalidationId);
      entity.invokeServerStoreOperationAsync(messageFactory.clientInvalidationAck(key, invalidationId), false);
    } catch (Exception e) {
      //TODO: what should be done here?
      LOGGER.error("error acking client invalidation of hash {} on cache {}", key, cacheId, e);
    }
  }

  private void serverInvalidateHashResponseListener(EhcacheEntityResponse.ServerInvalidateHash response) {
    long key = response.getKey();
    LOGGER.debug("CLIENT: on cache {}, server requesting hash {} to be invalidated", cacheId, key);
    for (InvalidationListener listener : invalidationListeners) {
      listener.onInvalidateHash(key);
    }
  }

  @Override
  public String getCacheId() {
    return cacheId;
  }

  @Override
  public void addInvalidationListener(InvalidationListener listener) {
    invalidationListeners.add(listener);
  }

  @Override
  public boolean removeInvalidationListener(InvalidationListener listener) {
    return invalidationListeners.remove(listener);
  }

  <T extends EhcacheEntityResponse> void addResponseListeners(Class<T> listenerClass, SimpleClusterTierClientEntity.ResponseListener<T> listener) {
    this.responseListeners.put(listenerClass, listener);
    this.entity.addResponseListener(listenerClass, listener);
  }

  @SuppressWarnings("unchecked")
  @Override
  public void close() {
    entity.close();
  }

  @Override
  public Chain get(long key) throws TimeoutException {
    EhcacheEntityResponse response;
    try {
      response = entity.invokeServerStoreOperation(messageFactory.getOperation(key), false);
    } catch (TimeoutException e) {
      throw e;
    } catch (Exception e) {
      throw new ServerStoreProxyException(e);
    }
    if (response != null && response.getResponseType() == EhcacheResponseType.GET_RESPONSE) {
      return ((EhcacheEntityResponse.GetResponse)response).getChain();
    } else {
      throw new ServerStoreProxyException("Response for get operation was invalid : " +
                                          (response != null ? response.getResponseType() : "null message"));
    }
  }

  @Override
  public void append(long key, ByteBuffer payLoad) throws TimeoutException {
    try {
      entity.invokeServerStoreOperation(messageFactory.appendOperation(key, payLoad), true);
    } catch (TimeoutException e) {
      throw e;
    } catch (Exception e) {
      throw new ServerStoreProxyException(e);
    }
  }

  @Override
  public Chain getAndAppend(long key, ByteBuffer payLoad) throws TimeoutException {
    EhcacheEntityResponse response;
    try {
      response = entity.invokeServerStoreOperation(messageFactory.getAndAppendOperation(key, payLoad), true);
    } catch (TimeoutException e) {
      throw e;
    } catch (Exception e) {
      throw new ServerStoreProxyException(e);
    }
    if (response != null && response.getResponseType() == EhcacheResponseType.GET_RESPONSE) {
      return ((EhcacheEntityResponse.GetResponse)response).getChain();
    } else {
      throw new ServerStoreProxyException("Response for getAndAppend operation was invalid : " +
                                          (response != null ? response.getResponseType() : "null message"));
    }
  }

  @Override
  public void replaceAtHead(long key, Chain expect, Chain update) {
    // TODO: Optimize this method to just send sequences for expect Chain
    try {
      entity.invokeServerStoreOperationAsync(messageFactory.replaceAtHeadOperation(key, expect, update), false);
    } catch (Exception e) {
      throw new ServerStoreProxyException(e);
    }
  }

  @Override
  public void clear() throws TimeoutException {
    try {
      entity.invokeServerStoreOperation(messageFactory.clearOperation(), true);
    } catch (TimeoutException e) {
      throw e;
    } catch (Exception e) {
      throw new ServerStoreProxyException(e);
    }
  }
}<|MERGE_RESOLUTION|>--- conflicted
+++ resolved
@@ -49,54 +49,9 @@
     this.cacheId = cacheId;
     this.messageFactory = messageFactory;
     this.entity = entity;
-<<<<<<< HEAD
-    this.responseListeners.put(EhcacheEntityResponse.ServerInvalidateHash.class, (SimpleClusterTierClientEntity.ResponseListener<EhcacheEntityResponse.ServerInvalidateHash>) response -> {
-      long key = response.getKey();
-      LOGGER.debug("CLIENT: on cache {}, server requesting hash {} to be invalidated", cacheId, key);
-      for (InvalidationListener listener : invalidationListeners) {
-        listener.onEvictInvalidateHash(key);
-      }
-    });
-    this.responseListeners.put(EhcacheEntityResponse.ClientInvalidateHash.class, (SimpleClusterTierClientEntity.ResponseListener<EhcacheEntityResponse.ClientInvalidateHash>) response -> {
-      final long key = response.getKey();
-      final int invalidationId = response.getInvalidationId();
-
-      LOGGER.debug("CLIENT: doing work to invalidate hash {} from cache {} (ID {})", key, cacheId, invalidationId);
-      for (InvalidationListener listener : invalidationListeners) {
-        listener.onAppendInvalidateHash(key);
-      }
-
-      try {
-        LOGGER.debug("CLIENT: ack'ing invalidation of hash {} from cache {} (ID {})", key, cacheId, invalidationId);
-        entity.invokeServerStoreOperationAsync(messageFactory.clientInvalidationAck(key, invalidationId), false);
-      } catch (Exception e) {
-        //TODO: what should be done here?
-        LOGGER.error("error acking client invalidation of hash {} on cache {}", key, cacheId, e);
-      }
-    });
-    this.responseListeners.put(EhcacheEntityResponse.ClientInvalidateAll.class, (SimpleClusterTierClientEntity.ResponseListener<EhcacheEntityResponse.ClientInvalidateAll>) response -> {
-      final int invalidationId = response.getInvalidationId();
-
-      LOGGER.debug("CLIENT: doing work to invalidate all from cache {} (ID {})", cacheId, invalidationId);
-      for (InvalidationListener listener : invalidationListeners) {
-        listener.onInvalidateAll();
-      }
-
-      try {
-        LOGGER.debug("CLIENT: ack'ing invalidation of all from cache {} (ID {})", cacheId, invalidationId);
-        entity.invokeServerStoreOperationAsync(messageFactory.clientInvalidationAllAck(invalidationId), false);
-      } catch (Exception e) {
-        //TODO: what should be done here?
-        LOGGER.error("error acking client invalidation of all on cache {}", cacheId, e);
-      }
-    });
-
-    addResponseListenersToEntity();
-=======
     addResponseListeners(EhcacheEntityResponse.ServerInvalidateHash.class, this::serverInvalidateHashResponseListener);
     addResponseListeners(EhcacheEntityResponse.ClientInvalidateHash.class, this::clientInvalidateHashResponseListener);
     addResponseListeners(EhcacheEntityResponse.ClientInvalidateAll.class, this::clientInvalidateAllResponseListener);
->>>>>>> 7bdfe25c
   }
 
   private void clientInvalidateAllResponseListener(EhcacheEntityResponse.ClientInvalidateAll response) {
@@ -122,7 +77,7 @@
 
     LOGGER.debug("CLIENT: doing work to invalidate hash {} from cache {} (ID {})", key, cacheId, invalidationId);
     for (InvalidationListener listener : invalidationListeners) {
-      listener.onInvalidateHash(key);
+      listener.onAppendInvalidateHash(key);
     }
 
     try {
@@ -138,7 +93,7 @@
     long key = response.getKey();
     LOGGER.debug("CLIENT: on cache {}, server requesting hash {} to be invalidated", cacheId, key);
     for (InvalidationListener listener : invalidationListeners) {
-      listener.onInvalidateHash(key);
+      listener.onEvictInvalidateHash(key);
     }
   }
 
