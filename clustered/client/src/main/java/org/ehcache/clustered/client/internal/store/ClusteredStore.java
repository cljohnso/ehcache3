/*
 * Copyright Terracotta, Inc.
 *
 * Licensed under the Apache License, Version 2.0 (the "License");
 * you may not use this file except in compliance with the License.
 * You may obtain a copy of the License at
 *
 *     http://www.apache.org/licenses/LICENSE-2.0
 *
 * Unless required by applicable law or agreed to in writing, software
 * distributed under the License is distributed on an "AS IS" BASIS,
 * WITHOUT WARRANTIES OR CONDITIONS OF ANY KIND, either express or implied.
 * See the License for the specific language governing permissions and
 * limitations under the License.
 */

package org.ehcache.clustered.client.internal.store;

import org.ehcache.Cache;
import org.ehcache.CachePersistenceException;
import org.ehcache.clustered.client.config.ClusteredResourcePool;
import org.ehcache.clustered.client.internal.PerpetualCachePersistenceException;
import org.ehcache.clustered.client.config.ClusteredResourceType;
import org.ehcache.clustered.client.config.ClusteredStoreConfiguration;
import org.ehcache.clustered.client.internal.store.ServerStoreProxy.ServerCallback;
import org.ehcache.clustered.client.internal.store.operations.ChainResolver;
import org.ehcache.clustered.client.internal.store.operations.EternalChainResolver;
import org.ehcache.clustered.client.internal.store.operations.ExpiryChainResolver;
import org.ehcache.clustered.client.service.ClusteringService;
import org.ehcache.clustered.client.service.ClusteringService.ClusteredCacheIdentifier;
import org.ehcache.clustered.common.Consistency;
import org.ehcache.clustered.common.internal.store.Chain;
import org.ehcache.clustered.common.internal.store.operations.ConditionalRemoveOperation;
import org.ehcache.clustered.common.internal.store.operations.ConditionalReplaceOperation;
import org.ehcache.clustered.common.internal.store.operations.Operation;
import org.ehcache.clustered.common.internal.store.operations.PutIfAbsentOperation;
import org.ehcache.clustered.common.internal.store.operations.PutOperation;
import org.ehcache.clustered.common.internal.store.operations.RemoveOperation;
import org.ehcache.clustered.common.internal.store.operations.ReplaceOperation;
import org.ehcache.clustered.common.internal.store.operations.TimestampOperation;
import org.ehcache.clustered.common.internal.store.operations.codecs.OperationsCodec;
import org.ehcache.config.ResourceType;
import org.ehcache.config.builders.ExpiryPolicyBuilder;
import org.ehcache.core.CacheConfigurationChangeListener;
import org.ehcache.core.Ehcache;
import org.ehcache.core.collections.ConcurrentWeakIdentityHashMap;
import org.ehcache.core.events.CacheEventListenerConfiguration;
import org.ehcache.core.events.StoreEventDispatcher;
import org.ehcache.core.events.StoreEventSink;
import org.ehcache.core.spi.service.ExecutionService;
import org.ehcache.core.spi.service.StatisticsService;
import org.ehcache.core.spi.store.Store;
import org.ehcache.core.spi.store.events.StoreEventFilter;
import org.ehcache.core.spi.store.events.StoreEventListener;
import org.ehcache.core.spi.store.events.StoreEventSource;
import org.ehcache.core.statistics.OperationObserver;
import org.ehcache.core.statistics.OperationStatistic;
import org.ehcache.impl.store.BaseStore;
import org.ehcache.spi.resilience.StoreAccessException;
import org.ehcache.core.spi.store.tiering.AuthoritativeTier;
import org.ehcache.core.spi.time.TimeSource;
import org.ehcache.core.spi.time.TimeSourceService;
import org.ehcache.core.statistics.AuthoritativeTierOperationOutcomes;
import org.ehcache.core.statistics.StoreOperationOutcomes;
import org.ehcache.core.statistics.StoreOperationOutcomes.EvictionOutcome;
import org.ehcache.core.statistics.TierOperationOutcomes;
import org.ehcache.event.EventFiring;
import org.ehcache.expiry.ExpiryPolicy;
import org.ehcache.impl.store.DefaultStoreEventDispatcher;
import org.ehcache.impl.store.HashUtils;
import org.ehcache.spi.persistence.StateRepository;
import org.ehcache.spi.serialization.Serializer;
import org.ehcache.spi.serialization.StatefulSerializer;
import org.ehcache.spi.service.Service;
import org.ehcache.spi.service.ServiceConfiguration;
import org.ehcache.spi.service.ServiceDependencies;
import org.ehcache.spi.service.ServiceProvider;
import org.slf4j.Logger;
import org.slf4j.LoggerFactory;

import java.nio.ByteBuffer;
import java.util.Collection;
import java.util.Collections;
import java.util.HashMap;
import java.util.HashSet;
import java.util.List;
import java.util.Map;
import java.util.NoSuchElementException;
import java.util.Set;
import java.util.concurrent.CompletableFuture;
import java.util.concurrent.LinkedBlockingQueue;
import java.util.concurrent.TimeoutException;
import java.util.concurrent.locks.Lock;
import java.util.concurrent.locks.ReentrantLock;
import java.util.function.BiFunction;
import java.util.function.Consumer;
import java.util.function.Function;
import java.util.function.Supplier;

import static java.util.Collections.emptyIterator;
import static org.ehcache.core.exceptions.StorePassThroughException.handleException;
import static org.ehcache.core.spi.service.ServiceUtils.findSingletonAmongst;

/**
 * Supports a {@link Store} in a clustered environment.
 */
public class ClusteredStore<K, V> extends BaseStore<K, V> implements AuthoritativeTier<K, V> {

  static final String CHAIN_COMPACTION_THRESHOLD_PROP = "ehcache.client.chain.compaction.threshold";
  static final int DEFAULT_CHAIN_COMPACTION_THRESHOLD = 4;

  private final int chainCompactionLimit;
  protected final OperationsCodec<K, V> codec;
  protected final ChainResolver<K, V> resolver;

  protected final TimeSource timeSource;
  private final DelegatingStoreEventDispatcher<K, V> storeEventDispatcher;

  protected volatile ServerStoreProxy storeProxy;
  private volatile InvalidationValve invalidationValve;

  private final OperationObserver<StoreOperationOutcomes.GetOutcome> getObserver;
  private final OperationObserver<StoreOperationOutcomes.PutOutcome> putObserver;
  private final OperationObserver<StoreOperationOutcomes.RemoveOutcome> removeObserver;
  private final OperationObserver<StoreOperationOutcomes.PutIfAbsentOutcome> putIfAbsentObserver;
  private final OperationObserver<StoreOperationOutcomes.ConditionalRemoveOutcome> conditionalRemoveObserver;
  private final OperationObserver<StoreOperationOutcomes.ReplaceOutcome> replaceObserver;
  private final OperationObserver<StoreOperationOutcomes.ConditionalReplaceOutcome> conditionalReplaceObserver;
  // Needed for JSR-107 compatibility even if unused
  private final OperationObserver<StoreOperationOutcomes.EvictionOutcome> evictionObserver;
  private final OperationObserver<AuthoritativeTierOperationOutcomes.GetAndFaultOutcome> getAndFaultObserver;


  protected ClusteredStore(Configuration<K, V> config, OperationsCodec<K, V> codec, ChainResolver<K, V> resolver, TimeSource timeSource, StoreEventDispatcher<K, V> storeEventDispatcher, StatisticsService statisticsService) {
    super(config, statisticsService);

    this.chainCompactionLimit = Integer.getInteger(CHAIN_COMPACTION_THRESHOLD_PROP, DEFAULT_CHAIN_COMPACTION_THRESHOLD);
    this.codec = codec;
    this.resolver = resolver;
    this.timeSource = timeSource;
    this.storeEventDispatcher = new DelegatingStoreEventDispatcher<>(storeEventDispatcher);

    this.getObserver = createObserver("get", StoreOperationOutcomes.GetOutcome.class, true);
    this.putObserver = createObserver("put", StoreOperationOutcomes.PutOutcome.class, true);
    this.removeObserver = createObserver("remove", StoreOperationOutcomes.RemoveOutcome.class, true);
    this.putIfAbsentObserver = createObserver("putIfAbsent", StoreOperationOutcomes.PutIfAbsentOutcome.class, true);
    this.conditionalRemoveObserver = createObserver("conditionalRemove", StoreOperationOutcomes.ConditionalRemoveOutcome.class, true);
    this.replaceObserver = createObserver("replace", StoreOperationOutcomes.ReplaceOutcome.class, true);
    this.conditionalReplaceObserver = createObserver("conditionalReplace", StoreOperationOutcomes.ConditionalReplaceOutcome.class, true);
    this.getAndFaultObserver = createObserver("getAndFault", AuthoritativeTierOperationOutcomes.GetAndFaultOutcome.class, true);
    this.evictionObserver = createObserver("eviction", StoreOperationOutcomes.EvictionOutcome.class, false);
  }

  /**
   * For tests
   */
  protected ClusteredStore(Configuration<K, V> config, OperationsCodec<K, V> codec, ChainResolver<K, V> resolver, ServerStoreProxy proxy, TimeSource timeSource, StoreEventDispatcher<K, V> storeEventDispatcher, StatisticsService statisticsService) {
    this(config, codec, resolver, timeSource, storeEventDispatcher, statisticsService);
    this.storeProxy = proxy;
  }

  @Override
  protected String getStatisticsTag() {
    return "Clustered";
  }

  @Override
  public ValueHolder<V> get(final K key) throws StoreAccessException {
    getObserver.begin();
    ValueHolder<V> value;
    try {
      value = getInternal(key);
    } catch (TimeoutException e) {
      getObserver.end(StoreOperationOutcomes.GetOutcome.TIMEOUT);
      return null;
    }
    if(value == null) {
      getObserver.end(StoreOperationOutcomes.GetOutcome.MISS);
      return null;
    } else {
      getObserver.end(StoreOperationOutcomes.GetOutcome.HIT);
      return value;
    }
  }

  protected ValueHolder<V> getInternal(K key) throws StoreAccessException, TimeoutException {
    try {
      ServerStoreProxy.ChainEntry entry = storeProxy.get(extractLongKey(key));
      return resolver.resolve(entry, key, timeSource.getTimeMillis());
    } catch (RuntimeException re) {
      throw handleException(re);
    }
  }

  protected long extractLongKey(K key) {
    return HashUtils.intHashToLong(key.hashCode());
  }

  @Override
  public boolean containsKey(final K key) throws StoreAccessException {
    try {
      return getInternal(key) != null;
    } catch (TimeoutException e) {
      return false;
    }
  }

  @Override
  public PutStatus put(final K key, final V value) throws StoreAccessException {
    putObserver.begin();
    silentPut(key, value);
    putObserver.end(StoreOperationOutcomes.PutOutcome.PUT);
    return PutStatus.PUT;
  }

  protected void silentPut(final K key, final V value) throws StoreAccessException {
    try {
      PutOperation<K, V> operation = new PutOperation<>(key, value, timeSource.getTimeMillis());
      ByteBuffer payload = codec.encode(operation);
      long extractedKey = extractLongKey(key);
      storeProxy.append(extractedKey, payload);
    } catch (Exception re) {
      throw handleException(re);
    }
  }

  @Override
  public ValueHolder<V> getAndPut(K key, V value) throws StoreAccessException {
    putObserver.begin();
    ValueHolder<V> oldValue = silentGetAndPut(key, value);
    putObserver.end(StoreOperationOutcomes.PutOutcome.PUT);
    return oldValue;
  }

  protected ValueHolder<V> silentGetAndPut(final K key, final V value) throws StoreAccessException {
    try {
      PutOperation<K, V> operation = new PutOperation<>(key, value, timeSource.getTimeMillis());
      ByteBuffer payload = codec.encode(operation);
      long extractedKey = extractLongKey(key);
      ServerStoreProxy.ChainEntry chain = storeProxy.getAndAppend(extractedKey, payload);
      return resolver.resolve(chain, key, timeSource.getTimeMillis());
    } catch (Exception re) {
      throw handleException(re);
    }
  }

  @Override
  public ValueHolder<V> putIfAbsent(final K key, final V value, Consumer<Boolean> put) throws StoreAccessException {
    putIfAbsentObserver.begin();
    ValueHolder<V> result = silentPutIfAbsent(key, value);
    if(result == null) {
      putIfAbsentObserver.end(StoreOperationOutcomes.PutIfAbsentOutcome.PUT);
      return null;
    } else {
      putIfAbsentObserver.end(StoreOperationOutcomes.PutIfAbsentOutcome.HIT);
      return result;
    }
  }

  protected ValueHolder<V> silentPutIfAbsent(K key, V value) throws StoreAccessException {
    try {
      PutIfAbsentOperation<K, V> operation = new PutIfAbsentOperation<>(key, value, timeSource.getTimeMillis());
      ByteBuffer payload = codec.encode(operation);
      long extractedKey = extractLongKey(key);
      ServerStoreProxy.ChainEntry chain = storeProxy.getAndAppend(extractedKey, payload);
      return resolver.resolve(chain, key, timeSource.getTimeMillis(), chainCompactionLimit);
    } catch (Exception re) {
      throw handleException(re);
    }
  }

  @Override
  public boolean remove(final K key) throws StoreAccessException {
    removeObserver.begin();
    if(silentRemove(key) != null) {
      removeObserver.end(StoreOperationOutcomes.RemoveOutcome.REMOVED);
      return true;
    } else {
      removeObserver.end(StoreOperationOutcomes.RemoveOutcome.MISS);
      return false;
    }
  }

  public ValueHolder<V> getAndRemove(K key) throws StoreAccessException {
    removeObserver.begin();
    ValueHolder<V> value = silentRemove(key);
    if(value != null) {
      removeObserver.end(StoreOperationOutcomes.RemoveOutcome.REMOVED);
    } else {
      removeObserver.end(StoreOperationOutcomes.RemoveOutcome.MISS);
    }
    return value;
  }

  protected ValueHolder<V> silentRemove(final K key) throws StoreAccessException {
    try {
      RemoveOperation<K, V> operation = new RemoveOperation<>(key, timeSource.getTimeMillis());
      ByteBuffer payload = codec.encode(operation);
      long extractedKey = extractLongKey(key);
      ServerStoreProxy.ChainEntry chain = storeProxy.getAndAppend(extractedKey, payload);
      return resolver.resolve(chain, key, timeSource.getTimeMillis());
    } catch (Exception re) {
      throw handleException(re);
    }
  }

  protected ValueHolder<V> silentRemove(K key, V value) throws StoreAccessException {
    try {
      ConditionalRemoveOperation<K, V> operation = new ConditionalRemoveOperation<>(key, value, timeSource.getTimeMillis());
      ByteBuffer payload = codec.encode(operation);
      long extractedKey = extractLongKey(key);
      ServerStoreProxy.ChainEntry chain = storeProxy.getAndAppend(extractedKey, payload);
      return resolver.resolve(chain, key, timeSource.getTimeMillis());
    } catch (Exception re) {
      throw handleException(re);
    }
  }

  @Override
  public RemoveStatus remove(final K key, final V value) throws StoreAccessException {
    conditionalRemoveObserver.begin();
    ValueHolder<V> result = silentRemove(key, value);
    if(result != null) {
      if(value.equals(result.get())) {
        conditionalRemoveObserver.end(StoreOperationOutcomes.ConditionalRemoveOutcome.REMOVED);
        return RemoveStatus.REMOVED;
      } else {
        conditionalRemoveObserver.end(StoreOperationOutcomes.ConditionalRemoveOutcome.MISS);
        return RemoveStatus.KEY_PRESENT;
      }
    } else {
      conditionalRemoveObserver.end(StoreOperationOutcomes.ConditionalRemoveOutcome.MISS);
      return RemoveStatus.KEY_MISSING;
    }
  }

  @Override
  public ValueHolder<V> replace(final K key, final V value) throws StoreAccessException {
    replaceObserver.begin();

    ValueHolder<V> result = silentReplace(key, value);
    if(result == null) {
      replaceObserver.end(StoreOperationOutcomes.ReplaceOutcome.MISS);
      return null;
    } else {
      replaceObserver.end(StoreOperationOutcomes.ReplaceOutcome.REPLACED);
      return result;
    }
  }

  protected ValueHolder<V> silentReplace(K key, V value) throws StoreAccessException {
    try {
      ReplaceOperation<K, V> operation = new ReplaceOperation<>(key, value, timeSource.getTimeMillis());
      ByteBuffer payload = codec.encode(operation);
      long extractedKey = extractLongKey(key);
      ServerStoreProxy.ChainEntry chain = storeProxy.getAndAppend(extractedKey, payload);
      return resolver.resolve(chain, key, timeSource.getTimeMillis(), chainCompactionLimit);
    } catch (Exception re) {
      throw handleException(re);
    }
  }

  protected ValueHolder<V> silentReplace(K key, V oldValue, V newValue) throws StoreAccessException {
    try {
      ConditionalReplaceOperation<K, V> operation = new ConditionalReplaceOperation<>(key, oldValue, newValue, timeSource
              .getTimeMillis());
      ByteBuffer payload = codec.encode(operation);
      long extractedKey = extractLongKey(key);
      ServerStoreProxy.ChainEntry chain = storeProxy.getAndAppend(extractedKey, payload);
      return resolver.resolve(chain, key, timeSource.getTimeMillis(), chainCompactionLimit);
    } catch (Exception re) {
      throw handleException(re);
    }
  }

  @Override
  public ReplaceStatus replace(final K key, final V oldValue, final V newValue) throws StoreAccessException {
    conditionalReplaceObserver.begin();
    ValueHolder<V> result = silentReplace(key, oldValue, newValue);
    if(result != null) {
      if(oldValue.equals(result.get())) {
        conditionalReplaceObserver.end(StoreOperationOutcomes.ConditionalReplaceOutcome.REPLACED);
        return ReplaceStatus.HIT;
      } else {
        conditionalReplaceObserver.end(StoreOperationOutcomes.ConditionalReplaceOutcome.MISS);
        return ReplaceStatus.MISS_PRESENT;
      }
    } else {
      conditionalReplaceObserver.end(StoreOperationOutcomes.ConditionalReplaceOutcome.MISS);
      return ReplaceStatus.MISS_NOT_PRESENT;
    }
  }

  @Override
  public void clear() throws StoreAccessException {
    try {
      storeProxy.clear();
    } catch (Exception re) {
      throw handleException(re);
    }
  }

  @Override
  public StoreEventSource<K, V> getStoreEventSource() {
    return storeEventDispatcher;
  }

  @Override
  public Iterator<Cache.Entry<K, ValueHolder<V>>> iterator() {
    try {
      java.util.Iterator<Chain> chainIterator = storeProxy.iterator();

      return new Iterator<Cache.Entry<K, ValueHolder<V>>>() {

        private java.util.Iterator<? extends Cache.Entry<K, ValueHolder<V>>> chain = nextChain();

        @Override
        public boolean hasNext() {
          return chain.hasNext() || (chain = nextChain()).hasNext();
        }

        @Override
        public Cache.Entry<K, ValueHolder<V>> next() {
          try {
            return chain.next();
          } catch (NoSuchElementException e) {
            return (chain = nextChain()).next();
          }
        }

        private java.util.Iterator<? extends Cache.Entry<K, ValueHolder<V>>> nextChain() {
          while (chainIterator.hasNext()) {
            Map<K, ValueHolder<V>> chainContents = resolver.resolveAll(chainIterator.next(), timeSource.getTimeMillis());
            if (!chainContents.isEmpty()) {
              return chainContents.entrySet().stream().map(entry -> {
                K key = entry.getKey();

                ValueHolder<V> valueHolder = entry.getValue();
                return new Cache.Entry<K, ValueHolder<V>>() {

                  @Override
                  public K getKey() {
                    return key;
                  }

                  @Override
                  public ValueHolder<V> getValue() {
                    return valueHolder;
                  }

                  @Override
                  public String toString() {
                    return getKey() + "=" + getValue();
                  }
                };
              }).iterator();
            }
          }
          return emptyIterator();
        }
      };
    } catch (Exception e) {
      return new Iterator<Cache.Entry<K, ValueHolder<V>>>() {

        private boolean accessed;

        @Override
        public boolean hasNext() {
          return !accessed;
        }

        @Override
        public Cache.Entry<K, ValueHolder<V>> next() throws StoreAccessException {
          accessed = true;
          throw handleException(e);
        }
      };
    }
  }

  @Override
  public ValueHolder<V> getAndCompute(final K key, final BiFunction<? super K, ? super V, ? extends V> mappingFunction) {
    // TODO: Make appropriate ServerStoreProxy call
    throw new UnsupportedOperationException("Implement me");
  }

  @Override
  public ValueHolder<V> computeAndGet(final K key, final BiFunction<? super K, ? super V, ? extends V> mappingFunction, final Supplier<Boolean> replaceEqual, Supplier<Boolean> invokeWriter) {
    // TODO: Make appropriate ServerStoreProxy call
    throw new UnsupportedOperationException("Implement me");
  }

  @Override
  public ValueHolder<V> computeIfAbsent(final K key, final Function<? super K, ? extends V> mappingFunction) {
    // TODO: Make appropriate ServerStoreProxy call
    throw new UnsupportedOperationException("Implement me");
  }

  /**
   * The assumption is that this method will be invoked only by cache.putAll and cache.removeAll methods.
   */
  @Override
  public Map<K, ValueHolder<V>> bulkCompute(final Set<? extends K> keys, final Function<Iterable<? extends Map.Entry<? extends K, ? extends V>>, Iterable<? extends Map.Entry<? extends K, ? extends V>>> remappingFunction)
      throws StoreAccessException {
    Map<K, ValueHolder<V>> valueHolderMap = new HashMap<>();
    if(remappingFunction instanceof Ehcache.PutAllFunction) {
      Ehcache.PutAllFunction<K, V> putAllFunction = (Ehcache.PutAllFunction<K, V>)remappingFunction;
      Map<K, V> entriesToRemap = putAllFunction.getEntriesToRemap();
      for(Map.Entry<K, V> entry: entriesToRemap.entrySet()) {
        silentPut(entry.getKey(), entry.getValue());
        putAllFunction.getActualPutCount().incrementAndGet();
        valueHolderMap.put(entry.getKey(), new ClusteredValueHolder<>(entry.getValue()));
      }
    } else if(remappingFunction instanceof Ehcache.RemoveAllFunction) {
      Ehcache.RemoveAllFunction<K, V> removeAllFunction = (Ehcache.RemoveAllFunction<K, V>)remappingFunction;
      for (K key : keys) {
        boolean removed = silentRemove(key) != null;
        if(removed) {
          removeAllFunction.getActualRemoveCount().incrementAndGet();
        }
      }
    } else {
      throw new UnsupportedOperationException("This bulkCompute method is not yet capable of handling generic computation functions");
    }
    return valueHolderMap;
  }

  @Override
  public Map<K, ValueHolder<V>> bulkCompute(final Set<? extends K> keys, final Function<Iterable<? extends Map.Entry<? extends K, ? extends V>>, Iterable<? extends Map.Entry<? extends K, ? extends V>>> remappingFunction, final Supplier<Boolean> replaceEqual) {
    // TODO: Make appropriate ServerStoreProxy call
    throw new UnsupportedOperationException("Implement me");
  }

  /**
   * The assumption is that this method will be invoked only by cache.getAll method.
   */
  @Override
  public Map<K, ValueHolder<V>> bulkComputeIfAbsent(final Set<? extends K> keys, final Function<Iterable<? extends K>, Iterable<? extends Map.Entry<? extends K, ? extends V>>> mappingFunction)
      throws StoreAccessException {
    if(mappingFunction instanceof Ehcache.GetAllFunction) {
      Map<K, ValueHolder<V>> map  = new HashMap<>();
      for (K key : keys) {
        ValueHolder<V> value;
        try {
          value = getInternal(key);
        } catch (TimeoutException e) {
          // This timeout handling is safe **only** in the context of a get/read operation!
          value = null;
        }
        map.put(key, value);
      }
      return map;
    } else {
      throw new UnsupportedOperationException("This bulkComputeIfAbsent method is not yet capable of handling generic computation functions");
    }
  }

  @Override
  public List<CacheConfigurationChangeListener> getConfigurationChangeListeners() {
    // TODO: Make appropriate ServerStoreProxy call
    return Collections.emptyList();
  }

  @Override
  public ValueHolder<V> getAndFault(K key) throws StoreAccessException {
    getAndFaultObserver.begin();
    ValueHolder<V> value;
    try {
      value = getInternal(key);
    } catch (TimeoutException e) {
      getAndFaultObserver.end(AuthoritativeTierOperationOutcomes.GetAndFaultOutcome.TIMEOUT);
      return null;
    }
    if(value == null) {
      getAndFaultObserver.end(AuthoritativeTierOperationOutcomes.GetAndFaultOutcome.MISS);
      return null;
    } else {
      getAndFaultObserver.end(AuthoritativeTierOperationOutcomes.GetAndFaultOutcome.HIT);
      return value;
    }
  }

  @Override
  public ValueHolder<V> computeIfAbsentAndFault(K key, Function<? super K, ? extends V> mappingFunction) throws StoreAccessException {
    return computeIfAbsent(key, mappingFunction);
  }

  @Override
  public boolean flush(K key, ValueHolder<V> valueHolder) {
    // TODO wire this once metadata are maintained
    return true;
  }

  @Override
  public void setInvalidationValve(InvalidationValve valve) {
    this.invalidationValve = valve;
  }

  /**
   * Provider of {@link ClusteredStore} instances.
   */
  @ServiceDependencies({TimeSourceService.class, ClusteringService.class})
  public static class Provider extends BaseStoreProvider implements AuthoritativeTier.Provider {

    private static final Logger LOGGER = LoggerFactory.getLogger(Provider.class);

    private static final Set<ResourceType<?>> CLUSTER_RESOURCES;
    static {
      Set<ResourceType<?>> resourceTypes = new HashSet<>();
      Collections.addAll(resourceTypes, ClusteredResourceType.Types.values());
      CLUSTER_RESOURCES = Collections.unmodifiableSet(resourceTypes);
    }

    private volatile ClusteringService clusteringService;
    protected volatile ExecutionService executionService;

    private final Lock connectLock = new ReentrantLock();
    private final Map<Store<?, ?>, StoreConfig> createdStores = new ConcurrentWeakIdentityHashMap<>();
    private final Map<ClusteredStore<?, ?>, OperationStatistic<?>[]> tierOperationStatistics = new ConcurrentWeakIdentityHashMap<>();

    @Override
    @SuppressWarnings("unchecked")
    protected ClusteredResourceType<ClusteredResourcePool> getResourceType() {
      return ClusteredResourceType.Types.UNKNOWN;
    }

    @Override
    public <K, V> ClusteredStore<K, V> createStore(Configuration<K, V> storeConfig, ServiceConfiguration<?, ?>... serviceConfigs) {
      ClusteredStore<K, V> store = createStoreInternal(storeConfig, serviceConfigs);

      tierOperationStatistics.put(store, new OperationStatistic<?>[] {
        createTranslatedStatistic(store, "get", TierOperationOutcomes.GET_TRANSLATION, "get"),
        createTranslatedStatistic(store, "eviction", TierOperationOutcomes.EVICTION_TRANSLATION, "eviction")
      });

      return store;
    }

    private <K, V> ClusteredStore<K, V> createStoreInternal(Configuration<K, V> storeConfig, Object[] serviceConfigs) {
      connectLock.lock();
      try {
<<<<<<< HEAD
        CacheEventListenerConfiguration<?> eventListenerConfiguration = findSingletonAmongst(CacheEventListenerConfiguration.class, serviceConfigs);
        if (eventListenerConfiguration != null) {
          if (eventListenerConfiguration.firingMode() == EventFiring.SYNCHRONOUS) {
            // Forget it. Never.
            throw new IllegalStateException("Synchronous CacheEventListener is not supported with clustered tiers");
          }
        }

=======
>>>>>>> b637a76c
        if (clusteringService == null) {
          throw new IllegalStateException(Provider.class.getCanonicalName() + ".createStore called without ClusteringServiceConfiguration");
        }

        HashSet<ResourceType<?>> clusteredResourceTypes =
                new HashSet<>(storeConfig.getResourcePools().getResourceTypeSet());
        clusteredResourceTypes.retainAll(CLUSTER_RESOURCES);

        if (clusteredResourceTypes.isEmpty()) {
          throw new IllegalStateException(Provider.class.getCanonicalName() + ".createStore called without ClusteredResourcePools");
        }
        if (clusteredResourceTypes.size() != 1) {
          throw new IllegalStateException(Provider.class.getCanonicalName() + ".createStore can not create clustered tier with multiple clustered resources");
        }

        ClusteredStoreConfiguration clusteredStoreConfiguration = findSingletonAmongst(ClusteredStoreConfiguration.class, serviceConfigs);
        if (clusteredStoreConfiguration == null) {
          clusteredStoreConfiguration = new ClusteredStoreConfiguration();
        }
        ClusteredCacheIdentifier cacheId = findSingletonAmongst(ClusteredCacheIdentifier.class, serviceConfigs);

        TimeSource timeSource = getServiceProvider().getService(TimeSourceService.class).getTimeSource();

        OperationsCodec<K, V> codec = new OperationsCodec<>(storeConfig.getKeySerializer(), storeConfig.getValueSerializer());

        ChainResolver<K, V> resolver;
        ExpiryPolicy<? super K, ? super V> expiry = storeConfig.getExpiry();
        if (ExpiryPolicyBuilder.noExpiration().equals(expiry)) {
          resolver = new EternalChainResolver<>(codec);
        } else {
          resolver = new ExpiryChainResolver<>(codec, expiry);
        }

        ClusteredStore<K, V> store = createStore(storeConfig, codec, resolver, timeSource, storeConfig.useLoaderInAtomics(), serviceConfigs);

        createdStores.put(store, new StoreConfig(cacheId, storeConfig, clusteredStoreConfiguration.getConsistency()));
        return store;
      } finally {
        connectLock.unlock();
      }
    }

    protected <K, V> ClusteredStore<K, V> createStore(Configuration<K, V> storeConfig,
                                                      OperationsCodec<K, V> codec,
                                                      ChainResolver<K, V> resolver,
                                                      TimeSource timeSource,
                                                      boolean useLoaderInAtomics,
                                                      Object[] serviceConfigs) {
      StoreEventDispatcher<K, V> storeEventDispatcher = new DefaultStoreEventDispatcher<>(storeConfig.getDispatcherConcurrency());
      return new ClusteredStore<>(storeConfig, codec, resolver, timeSource, storeEventDispatcher, getServiceProvider().getService(StatisticsService.class));
    }

    @Override
    public void releaseStore(Store<?, ?> resource) {
      connectLock.lock();
      try {
        if (createdStores.remove(resource) == null) {
          throw new IllegalArgumentException("Given clustered tier is not managed by this provider : " + resource);
        }
        ClusteredStore<?, ?> clusteredStore = (ClusteredStore<?, ?>) resource;
        this.clusteringService.releaseServerStoreProxy(clusteredStore.storeProxy, false);
        getServiceProvider().getService(StatisticsService.class).cleanForNode(clusteredStore);
        tierOperationStatistics.remove(clusteredStore);
      } finally {
        connectLock.unlock();
      }
    }

    @Override
    public void initStore(Store<?, ?> resource) {
      try {
        initStoreInternal(resource);
      } catch (CachePersistenceException e) {
        throw new RuntimeException(e);
      }
    }

    private void initStoreInternal(Store<?, ?> resource) throws CachePersistenceException {
      connectLock.lock();
      try {
        StoreConfig storeConfig = createdStores.get(resource);
        if (storeConfig == null) {
          throw new IllegalArgumentException("Given clustered tier is not managed by this provider : " + resource);
        }
        ClusteredStore<?, ?> clusteredStore = (ClusteredStore<?, ?>) resource;
        ClusteredCacheIdentifier cacheIdentifier = storeConfig.getCacheIdentifier();
        ServerStoreProxy storeProxy = clusteringService.getServerStoreProxy(cacheIdentifier, storeConfig.getStoreConfig(), storeConfig.getConsistency(),
                                                                            getServerCallback(clusteredStore));
        ReconnectingServerStoreProxy reconnectingServerStoreProxy = new ReconnectingServerStoreProxy(storeProxy, () -> {
          Runnable reconnectTask = () -> {
            String cacheId = cacheIdentifier.getId();
            connectLock.lock();
            try {
              try {
                //TODO: handle race between disconnect event and connection closed exception being thrown
                // this guy should wait till disconnect event processing is complete.
                LOGGER.info("Cache {} got disconnected from cluster, reconnecting", cacheId);
                clusteringService.releaseServerStoreProxy(clusteredStore.storeProxy, true);
                initStoreInternal(clusteredStore);
                LOGGER.info("Cache {} got reconnected to cluster", cacheId);
              } catch (PerpetualCachePersistenceException t) {
                LOGGER.error("Cache {} failed reconnecting to cluster (failure is perpetual)", cacheId, t);
                clusteredStore.setStoreProxy(new FailedReconnectStoreProxy(cacheId, t));
              }
            } catch (CachePersistenceException e) {
              throw new RuntimeException(e);
            } finally {
              connectLock.unlock();
            }
          };
          CompletableFuture.runAsync(reconnectTask, executionService.getUnorderedExecutor(null, new LinkedBlockingQueue<>()));
        });
        clusteredStore.setStoreProxy(reconnectingServerStoreProxy);

        Serializer<?> keySerializer = clusteredStore.codec.getKeySerializer();
        if (keySerializer instanceof StatefulSerializer) {
          StateRepository stateRepository = clusteringService.getStateRepositoryWithin(cacheIdentifier, cacheIdentifier.getId() + "-Key");
          ((StatefulSerializer) keySerializer).init(stateRepository);
        }
        Serializer<?> valueSerializer = clusteredStore.codec.getValueSerializer();
        if (valueSerializer instanceof StatefulSerializer) {
          StateRepository stateRepository = clusteringService.getStateRepositoryWithin(cacheIdentifier, cacheIdentifier.getId() + "-Value");
          ((StatefulSerializer) valueSerializer).init(stateRepository);
        }
      } finally {
        connectLock.unlock();
      }
    }

    protected <K, V> ServerCallback getServerCallback(ClusteredStore<K, V> clusteredStore) {
      return new ServerCallback() {
        @Override
        public void onAppend(Chain beforeAppend, ByteBuffer appended) {
          StoreEventSink<K, V> sink = clusteredStore.storeEventDispatcher.eventSink();
          try {
            Operation<K, V> operation = clusteredStore.codec.decode(appended);
            K key = operation.getKey();

            PutOperation<K, V> resolvedBefore = clusteredStore.resolver.resolve(beforeAppend, key);
            PutOperation<K, V> resolvedNow = clusteredStore.resolver.applyOperation(key, resolvedBefore,
              new TimestampOperation<>(key, operation.timeStamp()));
            PutOperation<K, V> resolvedAfter = clusteredStore.resolver.applyOperation(key, resolvedNow, operation);

            /*
             * If the old value was expired then we *must* fire expiry before the other event
             */
            if (resolvedBefore != null && resolvedNow == null) {
              sink.expired(key, resolvedBefore::getValue);
            }

            if (resolvedNow == null && resolvedAfter != null) {
              sink.created(key, resolvedAfter.getValue());
            } else if (resolvedNow != null && resolvedAfter == null) {
              sink.removed(key, resolvedNow::getValue);
            } else if (resolvedAfter != resolvedNow) {
              sink.updated(key, resolvedNow::getValue, resolvedAfter.getValue());
            }
            clusteredStore.storeEventDispatcher.releaseEventSink(sink);
          } catch (Exception e) {
            clusteredStore.storeEventDispatcher.releaseEventSinkAfterFailure(sink, e);
            LOGGER.warn("Error processing server append event", e);
          }
        }

        @Override
        public void onInvalidateHash(long hash, Chain evictedChain) {
          EvictionOutcome result = EvictionOutcome.SUCCESS;
          clusteredStore.evictionObserver.begin();
          if (clusteredStore.invalidationValve != null) {
            try {
              LOGGER.debug("CLIENT: calling invalidation valve for hash {}", hash);
              clusteredStore.invalidationValve.invalidateAllWithHash(hash);
            } catch (StoreAccessException sae) {
              //TODO: what should be done here? delegate to resilience strategy?
              LOGGER.error("Error invalidating hash {}", hash, sae);
              result = EvictionOutcome.FAILURE;
            }
          }
          if (evictedChain != null) {
            StoreEventSink<K, V> sink = clusteredStore.storeEventDispatcher.eventSink();
            Map<K, ValueHolder<V>> operationMap = clusteredStore.resolver.resolveAll(evictedChain, clusteredStore.timeSource.getTimeMillis());
            for (Map.Entry<K, ValueHolder<V>> entry : operationMap.entrySet()) {
              K key = entry.getKey();
              V value = entry.getValue() == null ? null : entry.getValue().get();
              sink.evicted(key, () -> value);
            }
            clusteredStore.storeEventDispatcher.releaseEventSink(sink);
          }
          clusteredStore.evictionObserver.end(result);
        }

        @Override
        public void onInvalidateAll() {
          if (clusteredStore.invalidationValve != null) {
            try {
              LOGGER.debug("CLIENT: calling invalidation valve for all");
              clusteredStore.invalidationValve.invalidateAll();
            } catch (StoreAccessException sae) {
              //TODO: what should be done here? delegate to resilience strategy?
              LOGGER.error("Error invalidating all", sae);
            }
          }
        }

        @Override
        public void compact(ServerStoreProxy.ChainEntry chain) {
          clusteredStore.resolver.compact(chain);
        }
      };
    }

    @Override
    public int rank(final Set<ResourceType<?>> resourceTypes, final Collection<ServiceConfiguration<?, ?>> serviceConfigs) {
      if (clusteringService == null || resourceTypes.size() > 1 || Collections.disjoint(resourceTypes, CLUSTER_RESOURCES)) {
        // A ClusteredStore requires a ClusteringService *and* ClusteredResourcePool instances
        return 0;
      }
      return 1;
    }

    @Override
    public int rankAuthority(ResourceType<?> authorityResource, Collection<ServiceConfiguration<?, ?>> serviceConfigs) {
      if (clusteringService == null) {
        return 0;
      } else {
        return CLUSTER_RESOURCES.contains(authorityResource) ? 1 : 0;
      }
    }

    @Override
    public void start(final ServiceProvider<Service> serviceProvider) {
      connectLock.lock();
      try {
        super.start(serviceProvider);
        this.clusteringService = getServiceProvider().getService(ClusteringService.class);
        this.executionService = getServiceProvider().getService(ExecutionService.class);
      } finally {
        connectLock.unlock();
      }
    }

    @Override
    public void stop() {
      connectLock.lock();
      try {
        createdStores.clear();
      } finally {
        connectLock.unlock();
        super.stop();
      }
    }

    @Override
    public <K, V> AuthoritativeTier<K, V> createAuthoritativeTier(Configuration<K, V> storeConfig, ServiceConfiguration<?, ?>... serviceConfigs) {
      ClusteredStore<K, V> authoritativeTier = createStoreInternal(storeConfig, serviceConfigs);

      tierOperationStatistics.put(authoritativeTier, new OperationStatistic<?>[] {
        createTranslatedStatistic(authoritativeTier, "get", TierOperationOutcomes.GET_AND_FAULT_TRANSLATION, "getAndFault"),
        createTranslatedStatistic(authoritativeTier, "eviction", TierOperationOutcomes.EVICTION_TRANSLATION, "eviction")
      });

      return authoritativeTier;
    }

    @Override
    public void releaseAuthoritativeTier(AuthoritativeTier<?, ?> resource) {
      releaseStore(resource);
    }

    @Override
    public void initAuthoritativeTier(AuthoritativeTier<?, ?> resource) {
      initStore(resource);
    }

  }

  private void setStoreProxy(ServerStoreProxy storeProxy) throws CachePersistenceException {
    // don't change the order of the following two lines or you'll create a race condition that can
    // make the server drop some event notifications during a client reconnection
    this.storeEventDispatcher.setStoreProxy(storeProxy);
    this.storeProxy = storeProxy;
  }

  private static class StoreConfig {

    private final ClusteredCacheIdentifier cacheIdentifier;
    private final Store.Configuration<?, ?> storeConfig;
    private final Consistency consistency;

    StoreConfig(ClusteredCacheIdentifier cacheIdentifier, Configuration<?, ?> storeConfig, Consistency consistency) {
      this.cacheIdentifier = cacheIdentifier;
      this.storeConfig = storeConfig;
      this.consistency = consistency;
    }

    public Configuration<?, ?> getStoreConfig() {
      return this.storeConfig;
    }

    public ClusteredCacheIdentifier getCacheIdentifier() {
      return this.cacheIdentifier;
    }

    public Consistency getConsistency() {
      return consistency;
    }
  }

  static class DelegatingStoreEventDispatcher<K, V> implements StoreEventDispatcher<K, V> {
    private int listenerCounter;
    private ServerStoreProxy storeProxy; // protected by synchronized blocks
    private final StoreEventDispatcher<K, V> delegate;

    DelegatingStoreEventDispatcher(StoreEventDispatcher<K, V> delegate) {
      this.delegate = delegate;
    }

    synchronized void setStoreProxy(ServerStoreProxy storeProxy) throws CachePersistenceException {
      if (storeProxy != null && listenerCounter > 0) {
        try {
          storeProxy.enableEvents(true);
        } catch (TimeoutException te) {
          throw new CachePersistenceException("Error enabling events", te);
        }
      }
      this.storeProxy = storeProxy;
    }

    @Override
    public StoreEventSink<K, V> eventSink() {
      return delegate.eventSink();
    }
    @Override
    public void releaseEventSink(StoreEventSink<K, V> eventSink) {
      delegate.releaseEventSink(eventSink);
    }
    @Override
    public void releaseEventSinkAfterFailure(StoreEventSink<K, V> eventSink, Throwable throwable) {
      delegate.releaseEventSinkAfterFailure(eventSink, throwable);
    }
    @Override
    public void reset(StoreEventSink<K, V> eventSink) {
      delegate.reset(eventSink);
    }
    @Override
    public synchronized void addEventListener(StoreEventListener<K, V> eventListener) {
      if (listenerCounter == 0 && storeProxy != null) {
        try {
          storeProxy.enableEvents(true);
        } catch (TimeoutException te) {
          throw new RuntimeException("Error enabling events", te);
        }
      }
      if (listenerCounter < Integer.MAX_VALUE) {
        listenerCounter++;
      }
      delegate.addEventListener(eventListener);
    }
    @Override
    public synchronized void removeEventListener(StoreEventListener<K, V> eventListener) {
      if (listenerCounter == 1 && storeProxy != null) {
        try {
          storeProxy.enableEvents(false);
        } catch (TimeoutException te) {
          throw new RuntimeException("Error disabling events", te);
        }
      }
      if (listenerCounter > 0) {
        listenerCounter--;
      }
      delegate.removeEventListener(eventListener);
    }
    @Override
    public void addEventFilter(StoreEventFilter<K, V> eventFilter) {
      delegate.addEventFilter(eventFilter);
    }
    @Override
    public void setEventOrdering(boolean ordering) throws IllegalArgumentException {
      delegate.setEventOrdering(ordering);
    }

    @Override
    public void setSynchronous(boolean synchronous) throws IllegalArgumentException {
      if (synchronous) {
        throw new IllegalArgumentException("Synchronous CacheEventListener is not supported with clustered tiers");
      } else {
        delegate.setSynchronous(synchronous);
      }
    }

    @Override
    public boolean isEventOrdering() {
      return delegate.isEventOrdering();
    }
  }

}<|MERGE_RESOLUTION|>--- conflicted
+++ resolved
@@ -44,7 +44,6 @@
 import org.ehcache.core.CacheConfigurationChangeListener;
 import org.ehcache.core.Ehcache;
 import org.ehcache.core.collections.ConcurrentWeakIdentityHashMap;
-import org.ehcache.core.events.CacheEventListenerConfiguration;
 import org.ehcache.core.events.StoreEventDispatcher;
 import org.ehcache.core.events.StoreEventSink;
 import org.ehcache.core.spi.service.ExecutionService;
@@ -64,7 +63,6 @@
 import org.ehcache.core.statistics.StoreOperationOutcomes;
 import org.ehcache.core.statistics.StoreOperationOutcomes.EvictionOutcome;
 import org.ehcache.core.statistics.TierOperationOutcomes;
-import org.ehcache.event.EventFiring;
 import org.ehcache.expiry.ExpiryPolicy;
 import org.ehcache.impl.store.DefaultStoreEventDispatcher;
 import org.ehcache.impl.store.HashUtils;
@@ -639,17 +637,6 @@
     private <K, V> ClusteredStore<K, V> createStoreInternal(Configuration<K, V> storeConfig, Object[] serviceConfigs) {
       connectLock.lock();
       try {
-<<<<<<< HEAD
-        CacheEventListenerConfiguration<?> eventListenerConfiguration = findSingletonAmongst(CacheEventListenerConfiguration.class, serviceConfigs);
-        if (eventListenerConfiguration != null) {
-          if (eventListenerConfiguration.firingMode() == EventFiring.SYNCHRONOUS) {
-            // Forget it. Never.
-            throw new IllegalStateException("Synchronous CacheEventListener is not supported with clustered tiers");
-          }
-        }
-
-=======
->>>>>>> b637a76c
         if (clusteringService == null) {
           throw new IllegalStateException(Provider.class.getCanonicalName() + ".createStore called without ClusteringServiceConfiguration");
         }
