/*
 * Copyright Terracotta, Inc.
 *
 * Licensed under the Apache License, Version 2.0 (the "License");
 * you may not use this file except in compliance with the License.
 * You may obtain a copy of the License at
 *
 *     http://www.apache.org/licenses/LICENSE-2.0
 *
 * Unless required by applicable law or agreed to in writing, software
 * distributed under the License is distributed on an "AS IS" BASIS,
 * WITHOUT WARRANTIES OR CONDITIONS OF ANY KIND, either express or implied.
 * See the License for the specific language governing permissions and
 * limitations under the License.
 */

package org.ehcache.clustered.replication;

import org.ehcache.Cache;
import org.ehcache.PersistentCacheManager;
import org.ehcache.Status;
import org.ehcache.clustered.ClusteredTests;
import org.ehcache.clustered.client.config.builders.ClusteredResourcePoolBuilder;
import org.ehcache.clustered.client.config.builders.ClusteredStoreConfigurationBuilder;
import org.ehcache.clustered.client.config.builders.ClusteringServiceConfigurationBuilder;
import org.ehcache.clustered.client.config.builders.TimeoutsBuilder;
import org.ehcache.clustered.common.Consistency;
import org.ehcache.clustered.util.runners.ParallelParameterized;
import org.ehcache.clustered.util.ParallelTestCluster;
import org.ehcache.config.CacheConfiguration;
import org.ehcache.config.builders.CacheConfigurationBuilder;
import org.ehcache.config.builders.CacheManagerBuilder;
import org.ehcache.config.builders.ResourcePoolsBuilder;
import org.ehcache.config.units.EntryUnit;
import org.ehcache.config.units.MemoryUnit;
import org.junit.After;
import org.junit.Before;
import org.junit.ClassRule;
<<<<<<< HEAD
=======
import org.junit.Ignore;
import org.junit.Rule;
>>>>>>> 7a226d06
import org.junit.Test;
import org.junit.rules.TestName;
import org.junit.runner.RunWith;
import org.junit.runners.Parameterized.Parameter;
import org.junit.runners.Parameterized.Parameters;
import org.slf4j.Logger;
import org.slf4j.LoggerFactory;
import org.terracotta.utilities.test.WaitForAssert;

import java.io.Serializable;
import java.time.Duration;
import java.util.ArrayList;
import java.util.Arrays;
import java.util.HashMap;
import java.util.HashSet;
import java.util.List;
import java.util.Map;
import java.util.Set;
import java.util.concurrent.ConcurrentHashMap;
import java.util.concurrent.ExecutorService;
import java.util.concurrent.Executors;
import java.util.concurrent.Future;
import java.util.concurrent.ThreadLocalRandom;
import java.util.concurrent.TimeUnit;
import java.util.concurrent.TimeoutException;

import static org.hamcrest.MatcherAssert.assertThat;
import static org.hamcrest.Matchers.equalTo;
import static org.hamcrest.Matchers.is;
import static org.hamcrest.Matchers.nullValue;
import static org.junit.Assert.fail;


/**
 * This test asserts Active-Passive fail-over with
 * multi-threaded/multi-client scenarios.
 * Note that fail-over is happening while client threads are still writing
 * Finally the same key set correctness is asserted.
 */
@RunWith(ParallelParameterized.class)
public class BasicClusteredCacheOpsReplicationMultiThreadedTest extends ClusteredTests {

  private static final int NUM_OF_THREADS = 10;
  private static final int JOB_SIZE = 100;
<<<<<<< HEAD
  private static final String RESOURCE_CONFIG =
      "<config xmlns:ohr='http://www.terracotta.org/config/offheap-resource'>"
      + "<ohr:offheap-resources>"
      + "<ohr:resource name=\"primary-server-resource\" unit=\"MB\">24</ohr:resource>"
      + "</ohr:offheap-resources>" +
      "</config>\n";

  private static PersistentCacheManager CACHE_MANAGER1;
  private static PersistentCacheManager CACHE_MANAGER2;
  private static Cache<Long, BlobValue> CACHE1;
  private static Cache<Long, BlobValue> CACHE2;
=======

  private PersistentCacheManager cacheManager1;
  private PersistentCacheManager cacheManager2;
  private Cache<Long, BlobValue> cache1;
  private Cache<Long, BlobValue> cache2;
>>>>>>> 7a226d06

  @Parameters(name = "consistency={0}")
  public static Consistency[] data() {
    return Consistency.values();
  }

  @Parameter
  public Consistency cacheConsistency;

  @ClassRule @Rule
  public static final ParallelTestCluster CLUSTER = new ParallelTestCluster(newCluster(2).in(clusterPath())
    .withServerHeap(512)
    .withServiceFragment(offheapResource("primary-server-resource", 16)).build());

  @Rule
  public final TestName testName = new TestName();

  private final Logger log = LoggerFactory.getLogger(getClass());

  private List<Cache<Long, BlobValue>> caches;

  private final ThreadLocalRandom random = ThreadLocalRandom.current();

  private final ExecutorService executorService = Executors.newWorkStealingPool(NUM_OF_THREADS);

  @Before
  public void startServers() throws Exception {
    CLUSTER.getClusterControl().startAllServers();
    final CacheManagerBuilder<PersistentCacheManager> clusteredCacheManagerBuilder
        = CacheManagerBuilder.newCacheManagerBuilder()
        .with(ClusteringServiceConfigurationBuilder.cluster(CLUSTER.getConnectionURI().resolve("/crud-cm-replication"))
            .timeouts(TimeoutsBuilder.timeouts() // we need to give some time for the failover to occur
                .read(Duration.ofMinutes(1))
                .write(Duration.ofMinutes(1)))
            .autoCreate(server -> server.defaultServerResource("primary-server-resource")));
    cacheManager1 = clusteredCacheManagerBuilder.build(true);
    cacheManager2 = clusteredCacheManagerBuilder.build(true);
    CacheConfiguration<Long, BlobValue> config = CacheConfigurationBuilder
        .newCacheConfigurationBuilder(Long.class, BlobValue.class,
            ResourcePoolsBuilder.newResourcePoolsBuilder().heap(500, EntryUnit.ENTRIES)
                .with(ClusteredResourcePoolBuilder.clusteredDedicated("primary-server-resource", 4, MemoryUnit.MB)))
        .withService(ClusteredStoreConfigurationBuilder.withConsistency(cacheConsistency))
        .build();

    cache1 = cacheManager1.createCache(testName.getMethodName(), config);
    cache2 = cacheManager2.createCache(testName.getMethodName(), config);

    caches = Arrays.asList(cache1, cache2);
  }

  @After
  public void tearDown() throws Exception {
    List<Runnable> unprocessed = executorService.shutdownNow();
    if(!unprocessed.isEmpty()) {
      log.warn("Tearing down with {} unprocess task", unprocessed);
    }
    if(cacheManager1 != null && cacheManager1.getStatus() != Status.UNINITIALIZED) {
      cacheManager1.close();
    }
    if(cacheManager2 != null && cacheManager2.getStatus() != Status.UNINITIALIZED) {
      cacheManager2.close();
    }
  }

  @Test(timeout=180000)
  public void testCRUD() throws Exception {
    Set<Long> universalSet = ConcurrentHashMap.newKeySet();
    List<Future<?>> futures = new ArrayList<>();

    caches.forEach(cache -> {
      for (int i = 0; i < NUM_OF_THREADS; i++) {
        futures.add(executorService.submit(() -> random.longs().limit(JOB_SIZE).forEach(x -> {
          cache.put(x, new BlobValue());
          universalSet.add(x);
        })));
      }
    });

    //This step is to add values in local tier randomly to test invalidations happen correctly
    futures.add(executorService.submit(() -> universalSet.forEach(x -> {
      cache1.get(x);
      cache2.get(x);
    })));

    CLUSTER.getClusterControl().waitForRunningPassivesInStandby();
    CLUSTER.getClusterControl().terminateActive();

    drainTasks(futures);

    Set<Long> readKeysByCache1AfterFailOver = new HashSet<>();
    Set<Long> readKeysByCache2AfterFailOver = new HashSet<>();
    universalSet.forEach(x -> {
      if (cache1.get(x) != null) {
        readKeysByCache1AfterFailOver.add(x);
      }
      if (cache2.get(x) != null) {
        readKeysByCache2AfterFailOver.add(x);
      }
    });

    assertThat(readKeysByCache2AfterFailOver.size(), equalTo(readKeysByCache1AfterFailOver.size()));

    readKeysByCache2AfterFailOver.stream().forEach(y -> assertThat(readKeysByCache1AfterFailOver.contains(y), is(true)));

  }

  @Test(timeout=180000)
  public void testBulkOps() throws Exception {
    Set<Long> universalSet = ConcurrentHashMap.newKeySet();
    List<Future<?>> futures = new ArrayList<>();

    caches.forEach(cache -> {
      for (int i = 0; i < NUM_OF_THREADS; i++) {
        Map<Long, BlobValue> map = random.longs().limit(JOB_SIZE).collect(HashMap::new, (hashMap, x) -> hashMap.put(x, new BlobValue()), HashMap::putAll);
        futures.add(executorService.submit(() -> {
          cache.putAll(map);
          universalSet.addAll(map.keySet());
        }));
      }
    });

    //This step is to add values in local tier randomly to test invalidations happen correctly
    futures.add(executorService.submit(() -> {
      universalSet.forEach(x -> {
        cache1.get(x);
        cache2.get(x);
      });
    }));

    CLUSTER.getClusterControl().waitForRunningPassivesInStandby();
    CLUSTER.getClusterControl().terminateActive();

    drainTasks(futures);

    Set<Long> readKeysByCache1AfterFailOver = new HashSet<>();
    Set<Long> readKeysByCache2AfterFailOver = new HashSet<>();
    universalSet.forEach(x -> {
      if (cache1.get(x) != null) {
        readKeysByCache1AfterFailOver.add(x);
      }
      if (cache2.get(x) != null) {
        readKeysByCache2AfterFailOver.add(x);
      }
    });

    assertThat(readKeysByCache2AfterFailOver.size(), equalTo(readKeysByCache1AfterFailOver.size()));

    readKeysByCache2AfterFailOver.stream().forEach(y -> assertThat(readKeysByCache1AfterFailOver.contains(y), is(true)));

  }

  @Test(timeout=180000)
  public void testClear() throws Exception {
    List<Future<?>> futures = new ArrayList<>();
    Set<Long> universalSet = ConcurrentHashMap.newKeySet();

    caches.forEach(cache -> {
      for (int i = 0; i < NUM_OF_THREADS; i++) {
        Map<Long, BlobValue> map = random.longs().limit(JOB_SIZE).collect(HashMap::new, (hashMap, x) -> hashMap.put(x, new BlobValue()), HashMap::putAll);
        futures.add(executorService.submit(() -> {
          cache.putAll(map);
          universalSet.addAll(map.keySet());
        }));
      }
    });

    drainTasks(futures);

    universalSet.forEach(x -> {
      cache1.get(x);
      cache2.get(x);
    });

    Future<?> clearFuture = executorService.submit(() -> cache1.clear());

    CLUSTER.getClusterControl().waitForRunningPassivesInStandby();
    CLUSTER.getClusterControl().terminateActive();

    clearFuture.get();

    universalSet.forEach(x -> assertThat(cache2.get(x), nullValue()));

  }

  private void drainTasks(List<Future<?>> futures) throws InterruptedException, java.util.concurrent.ExecutionException {
    for (int i = 0; i < futures.size(); i++) {
      try {
        futures.get(i).get(60, TimeUnit.SECONDS);
      } catch (TimeoutException e) {
        fail("Stuck on number " + i);
      }
    }
  }

  private static class BlobValue implements Serializable {

    private static final long serialVersionUID = 1L;

    private final byte[] data = new byte[10 * 1024];
  }

}<|MERGE_RESOLUTION|>--- conflicted
+++ resolved
@@ -36,11 +36,7 @@
 import org.junit.After;
 import org.junit.Before;
 import org.junit.ClassRule;
-<<<<<<< HEAD
-=======
-import org.junit.Ignore;
 import org.junit.Rule;
->>>>>>> 7a226d06
 import org.junit.Test;
 import org.junit.rules.TestName;
 import org.junit.runner.RunWith;
@@ -85,25 +81,11 @@
 
   private static final int NUM_OF_THREADS = 10;
   private static final int JOB_SIZE = 100;
-<<<<<<< HEAD
-  private static final String RESOURCE_CONFIG =
-      "<config xmlns:ohr='http://www.terracotta.org/config/offheap-resource'>"
-      + "<ohr:offheap-resources>"
-      + "<ohr:resource name=\"primary-server-resource\" unit=\"MB\">24</ohr:resource>"
-      + "</ohr:offheap-resources>" +
-      "</config>\n";
-
-  private static PersistentCacheManager CACHE_MANAGER1;
-  private static PersistentCacheManager CACHE_MANAGER2;
-  private static Cache<Long, BlobValue> CACHE1;
-  private static Cache<Long, BlobValue> CACHE2;
-=======
 
   private PersistentCacheManager cacheManager1;
   private PersistentCacheManager cacheManager2;
   private Cache<Long, BlobValue> cache1;
   private Cache<Long, BlobValue> cache2;
->>>>>>> 7a226d06
 
   @Parameters(name = "consistency={0}")
   public static Consistency[] data() {
@@ -116,7 +98,7 @@
   @ClassRule @Rule
   public static final ParallelTestCluster CLUSTER = new ParallelTestCluster(newCluster(2).in(clusterPath())
     .withServerHeap(512)
-    .withServiceFragment(offheapResource("primary-server-resource", 16)).build());
+    .withServiceFragment(offheapResource("primary-server-resource", 24)).build());
 
   @Rule
   public final TestName testName = new TestName();
