--- conflicted
+++ resolved
@@ -78,13 +78,8 @@
  * Note that fail-over is happening while client threads are still writing
  * Finally the same key set correctness is asserted.
  */
-<<<<<<< HEAD
-@RunWith(Parameterized.class)
+@RunWith(ParallelParameterized.class)
 public class BasicClusteredCacheOpsReplicationMultiThreadedTest {
-=======
-@RunWith(ParallelParameterized.class)
-public class BasicClusteredCacheOpsReplicationMultiThreadedTest extends ClusteredTests {
->>>>>>> 1adf3768
 
   private static final int NUM_OF_THREADS = 10;
   private static final int JOB_SIZE = 100;
